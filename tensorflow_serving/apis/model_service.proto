syntax = "proto3";

option cc_enable_arenas = true;

import "tensorflow_serving/apis/get_model_status.proto";
import "tensorflow_serving/apis/model_management.proto";

package tensorflow.serving;

<<<<<<< HEAD
// ModelService provides methods to query and update the state of the server, e.g.
// which models/versions are being served.
=======
// ModelService provides methods to query and update the state of the server,
// e.g. which models/versions are being served.
>>>>>>> b67f2a0d
service ModelService {
  // Gets status of model. If the ModelSpec in the request does not specify
  // version, information about all versions of the model will be returned. If
  // the ModelSpec in the request does specify a version, the status of only
  // that version will be returned.
  rpc GetModelStatus(GetModelStatusRequest) returns (GetModelStatusResponse);

<<<<<<< HEAD
  // Reloads the set of served models. The new config supersedes the old one, so if a
  // model is omitted from the new config it will be unloaded and no longer served.
  rpc HandleReloadConfigRequest(ReloadConfigRequest) returns (ReloadConfigResponse);
=======
  // Reloads the set of served models. The new config supersedes the old one,
  // so if a model is omitted from the new config it will be unloaded and no
  // longer served.
  rpc HandleReloadConfigRequest(ReloadConfigRequest)
      returns (ReloadConfigResponse);
>>>>>>> b67f2a0d
}<|MERGE_RESOLUTION|>--- conflicted
+++ resolved
@@ -7,13 +7,8 @@
 
 package tensorflow.serving;
 
-<<<<<<< HEAD
-// ModelService provides methods to query and update the state of the server, e.g.
-// which models/versions are being served.
-=======
 // ModelService provides methods to query and update the state of the server,
 // e.g. which models/versions are being served.
->>>>>>> b67f2a0d
 service ModelService {
   // Gets status of model. If the ModelSpec in the request does not specify
   // version, information about all versions of the model will be returned. If
@@ -21,15 +16,9 @@
   // that version will be returned.
   rpc GetModelStatus(GetModelStatusRequest) returns (GetModelStatusResponse);
 
-<<<<<<< HEAD
-  // Reloads the set of served models. The new config supersedes the old one, so if a
-  // model is omitted from the new config it will be unloaded and no longer served.
-  rpc HandleReloadConfigRequest(ReloadConfigRequest) returns (ReloadConfigResponse);
-=======
   // Reloads the set of served models. The new config supersedes the old one,
   // so if a model is omitted from the new config it will be unloaded and no
   // longer served.
   rpc HandleReloadConfigRequest(ReloadConfigRequest)
       returns (ReloadConfigResponse);
->>>>>>> b67f2a0d
 }