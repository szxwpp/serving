# Architecture Overview

TensorFlow Serving is a flexible, high-performance serving system for machine
learning models, designed for production environments. TensorFlow Serving
makes it easy to deploy new algorithms and experiments, while keeping the same
server architecture and APIs. TensorFlow Serving provides out of the box
integration with TensorFlow models, but can be easily extended to serve other
types of models.

## Key Concepts

To understand the architecture of TensorFlow Serving, you need to understand
the following key concepts:

### Servables

**Servables** are the central abstraction in TensorFlow
Serving.  Servables are the underlying objects that clients use to perform
computation (for example, a lookup or inference).

The size and granularity of a Servable is flexible.
A single Servable might include anything from a single shard of a
lookup table to a single model to a tuple of inference models.
Servables can be of any type and interface, enabling flexibility
and future improvements such as:

  * streaming results
  * experimental APIs
  * asynchronous modes of operation

Servables do not manage their own lifecycle.

Typical servables include the following:

  * a TensorFlow SavedModelBundle (`tensorflow::Session`)
  * a lookup table for embedding or vocabulary lookups

#### Servable Versions

TensorFlow Serving can handle one or more **versions** of a servable over the
lifetime of a single server instance.  This enables fresh algorithm
configurations, weights, and other  data to be loaded over time. Versions
enable more than one  version of a servable to be loaded concurrently,
supporting gradual  rollout and experimentation. At serving time, clients may
request  either the latest version or a specific version id, for a particular
model.

#### Servable Streams

A **servable stream** is the sequence of versions of a servable,
sorted by increasing version numbers.

#### Models

TensorFlow Serving represents a **model** as one or more servables.
A machine-learned model may include one or more algorithms
(including learned weights) and lookup or embedding tables.

You can represent a **composite model** as either of the following:

  * multiple independent servables
  * single composite servable

A servable may also correspond to a fraction of a model.
For example, a large lookup table could be sharded across
many TensorFlow Serving instances.

### Loaders

**Loaders** manage a servable's life cycle. The Loader API enables common
infrastructure independent from specific learning algorithms, data or product
use-cases involved. Specifically, Loaders standardize the APIs for loading and
unloading a servable.

### Sources

**Sources** are plugin modules that find and provide servables. Each Source
<<<<<<< HEAD
provides zero or more servable streams.  For each servable stream, a Source supplies
one Loader instance for each version it makes available to be loaded. (A Source is
actually chained together with zero or more SourceAdapters, and the last item in
the chain emits the Loaders.)

TensorFlow Serving’s interface for Sources can discover servables from arbitrary
storage systems. TensorFlow Serving includes common reference Source implementations.
For example, Sources may access mechanisms such as RPC and can poll a file system.

Sources can maintain state that is shared across multiple servables or versions. This
is useful for servables that use delta (diff) updates between versions.
=======
provides zero or more servable streams.  For each servable stream, a Source
supplies one Loader instance for each version it makes available to be loaded.
(A Source is actually chained together with zero or more SourceAdapters, and the
last item in the chain emits the Loaders.)

TensorFlow Serving’s interface for Sources can discover servables from arbitrary
storage systems. TensorFlow Serving includes common reference Source
implementations. For example, Sources may access mechanisms such as RPC and can
poll a file system.

Sources can maintain state that is shared across multiple servables or versions.
This is useful for servables that use delta (diff) updates between versions.
>>>>>>> 8d0c2c36

#### Aspired Versions

**Aspired versions** represent the set of servable versions that should be
loaded and ready. Sources communicate this set of servable versions for a
single servable stream at a time. When a Source gives a new list of aspired
versions to the Manager, it supercedes the previous list for that servable
stream. The Manager unloads any previously loaded versions that no longer
appear in the list.

See the [advanced tutorial](serving_advanced.md) to see how version loading
works in practice.

### Managers

**Managers** handle the full lifecycle of Servables, including:

  * loading Servables
  * serving Servables
  * unloading Servables

Managers listen to Sources and track all versions. The Manager tries to
fulfill Sources' requests, but may refuse to load an aspired version if, say,
required resources aren't available.  Managers may also postpone an "unload".
For example, a Manager may wait to unload until a newer version finishes
loading, based on a policy to guarantee that at least one version is loaded at
all times.


TensorFlow Serving Managers provide a simple, narrow interface --
`GetServableHandle()` -- for clients to access loaded servable instances.

### Core

**TensorFlow Serving Core** manages (via standard TensorFlow Serving APIs) the
following aspects of servables:

  * lifecycle
  * metrics

TensorFlow Serving Core treats servables and loaders as opaque objects.

## Life of a Servable

![tf serving architecture diagram](images/serving_architecture.svg)

Broadly speaking:

1. Sources create Loaders for Servable Versions.
2. Loaders are sent as Aspired Versions to the Manager,
   which loads and serves them to client requests.

In more detail:

1. A Source plugin creates a Loader for a specific version. The Loader
contains whatever metadata it needs to load the Servable.
2. The Source uses a callback to notify the Manager of the Aspired
Version.
3. The Manager applies the configured Version Policy to determine
the next action to take, which could be to unload a previously loaded
version or to load the new version.
4. If the Manager determines that it's safe, it gives the Loader the required
resources and tells the Loader to load the new version.
5. Clients ask the Manager for the Servable, either specifying a version
explicitly or just requesting the latest version. The Manager returns a handle
for the Servable.

For example, say a Source represents a TensorFlow graph with frequently
updated model weights. The weights are stored in a file on disk.

1. The Source detects a new version of the model weights. It
creates a Loader that contains a pointer to the model data on disk.
2. The Source notifies the Dynamic Manager of the Aspired Version.
3. The Dynamic Manager applies the Version Policy and decides to load the
new version.
4. The Dynamic Manager tells the Loader that there is enough memory.
The Loader instantiates the TensorFlow graph with the new weights.
5. A client requests a handle to the latest version of the model, and the
Dynamic Manager returns a handle to the new version of the Servable.

## Extensibility

TensorFlow Serving provides several extension points where you can add new
functionality.

### Version Policy

Version Policies specify the sequence of version loading and unloading within
a single servable stream.

TensorFlow Serving includes two policies that accommodate most known use-
cases. These are the Availability Preserving Policy (avoid leaving zero versions
loaded; typically load a new version before unloading an old one), and the
Resource Preserving Policy (avoid having two versions loaded simultaneously,
thus requiring double the resources; unload an old version before loading a new
one). For simple usage of TensorFlow Serving where the serving availability of a
model is important and the resource costs low, the Availability Preserving
Policy will ensure that the new version is loaded and ready before unloading the
old one. For sophisticated usage of TensorFlow Serving, for example managing
versions across multiple server instances, the Resource Preserving Policy
requires the least resources (no extra buffer for loading new versions).

### Source

New Sources could support new filesystems, cloud offerings and algorithm
backends. TensorFlow Serving provides some common building blocks to make it
easy & fast to create new sources. For example, TensorFlow Serving includes a
utility to wrap polling behavior around a simple source. Sources are closely
related to Loaders for specific algorithms and data hosting servables.

See the [Custom Source](custom_source.md) document for more about how to create
a custom Source.

### Loaders

Loaders are the extension point for adding algorithm and data backends.
TensorFlow is one such algorithm backend. For example, you would implement a
new Loader in order to load, provide access to, and unload an instance of a
new type of servable machine learning model. We anticipate creating Loaders
for lookup tables and additional algorithms.

See the [Custom Servable](custom_servable.md) document to learn how to create a
custom servable.

### Batcher

Batching of multiple requests into a single request can significantly reduce
the cost of performing inference, especially in the presence of hardware
accelerators such as GPUs. TensorFlow Serving includes a request batching
widget that lets clients easily batch their type-specific inferences across
requests into batch requests that algorithm systems can more efficiently
process. See the [Batching Guide](https://github.com/tensorflow/serving/tree/master/tensorflow_serving/batching/README.md)
for more information.

## Next Steps

To get started with TensorFlow Serving, try the
[Basic Tutorial](serving_basic.md).<|MERGE_RESOLUTION|>--- conflicted
+++ resolved
@@ -75,19 +75,6 @@
 ### Sources
 
 **Sources** are plugin modules that find and provide servables. Each Source
-<<<<<<< HEAD
-provides zero or more servable streams.  For each servable stream, a Source supplies
-one Loader instance for each version it makes available to be loaded. (A Source is
-actually chained together with zero or more SourceAdapters, and the last item in
-the chain emits the Loaders.)
-
-TensorFlow Serving’s interface for Sources can discover servables from arbitrary
-storage systems. TensorFlow Serving includes common reference Source implementations.
-For example, Sources may access mechanisms such as RPC and can poll a file system.
-
-Sources can maintain state that is shared across multiple servables or versions. This
-is useful for servables that use delta (diff) updates between versions.
-=======
 provides zero or more servable streams.  For each servable stream, a Source
 supplies one Loader instance for each version it makes available to be loaded.
 (A Source is actually chained together with zero or more SourceAdapters, and the
@@ -100,7 +87,6 @@
 
 Sources can maintain state that is shared across multiple servables or versions.
 This is useful for servables that use delta (diff) updates between versions.
->>>>>>> 8d0c2c36
 
 #### Aspired Versions
 
