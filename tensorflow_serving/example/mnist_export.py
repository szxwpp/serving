# Copyright 2016 Google Inc. All Rights Reserved.
#
# Licensed under the Apache License, Version 2.0 (the "License");
# you may not use this file except in compliance with the License.
# You may obtain a copy of the License at
#
#     http://www.apache.org/licenses/LICENSE-2.0
#
# Unless required by applicable law or agreed to in writing, software
# distributed under the License is distributed on an "AS IS" BASIS,
# WITHOUT WARRANTIES OR CONDITIONS OF ANY KIND, either express or implied.
# See the License for the specific language governing permissions and
# limitations under the License.
# ==============================================================================

#!/usr/bin/env python2.7

"""Train and export a simple Softmax Regression TensorFlow model.

The model is from the TensorFlow "MNIST For ML Beginner" tutorial. This program
simply follows all its training instructions, and uses TensorFlow Serving
exporter to export the trained model with proper signatures that can be
loaded by standard tensorflow_model_server.

Usage: mnist_export.py [--training_iteration=x] [--export_version=y] export_dir
"""

from __future__ import print_function

import sys

# This is a placeholder for a Google-internal import.

import tensorflow as tf

from tensorflow.contrib.session_bundle import exporter
from tensorflow_serving.example import mnist_input_data

tf.app.flags.DEFINE_integer('training_iteration', 1000,
                            'number of training iterations.')
tf.app.flags.DEFINE_integer('export_version', 1, 'version number of the model.')
tf.app.flags.DEFINE_string('work_dir', '/tmp', 'Working directory.')
FLAGS = tf.app.flags.FLAGS


def main(_):
  if len(sys.argv) < 2 or sys.argv[-1].startswith('-'):
    print('Usage: mnist_export.py [--training_iteration=x] '
          '[--export_version=y] export_dir')
    sys.exit(-1)
  if FLAGS.training_iteration <= 0:
    print('Please specify a positive value for training iteration.')
    sys.exit(-1)
  if FLAGS.export_version <= 0:
    print('Please specify a positive value for version number.')
    sys.exit(-1)

  # Train model
  print('Training model...')
  mnist = mnist_input_data.read_data_sets(FLAGS.work_dir, one_hot=True)
  sess = tf.InteractiveSession()
  serialized_tf_example = tf.placeholder(tf.string, name='tf_example')
  feature_configs = {
      'x': tf.FixedLenFeature(shape=[784], dtype=tf.float32),
  }
  tf_example = tf.parse_example(serialized_tf_example, feature_configs)
  x = tf.identity(tf_example['x'], name='x')  # use tf.identity() to assign name
  y_ = tf.placeholder('float', shape=[None, 10])
  w = tf.Variable(tf.zeros([784, 10]))
  b = tf.Variable(tf.zeros([10]))
  sess.run(tf.initialize_all_variables())
  y = tf.nn.softmax(tf.matmul(x, w) + b, name='y')
  cross_entropy = -tf.reduce_sum(y_ * tf.log(y))
  train_step = tf.train.GradientDescentOptimizer(0.01).minimize(cross_entropy)
  values, indices = tf.nn.top_k(y, 10)
  prediction_classes = tf.contrib.lookup.index_to_string(
<<<<<<< HEAD
      tf.to_int64(indices),
      mapping=tf.constant([str(i) for i in range(10)]))
=======
      tf.to_int64(indices), mapping=tf.constant([str(i) for i in range(10)]))
>>>>>>> 68f8fe48
  for _ in range(FLAGS.training_iteration):
    batch = mnist.train.next_batch(50)
    train_step.run(feed_dict={x: batch[0], y_: batch[1]})
  correct_prediction = tf.equal(tf.argmax(y, 1), tf.argmax(y_, 1))
  accuracy = tf.reduce_mean(tf.cast(correct_prediction, 'float'))
<<<<<<< HEAD
  print('training accuracy %g' % sess.run(accuracy,
                                          feed_dict={x: mnist.test.images,
                                                     y_: mnist.test.labels}))
=======
  print('training accuracy %g' %
        sess.run(accuracy,
                 feed_dict={x: mnist.test.images,
                            y_: mnist.test.labels}))
>>>>>>> 68f8fe48
  print('Done training!')

  # Export model
  # WARNING(break-tutorial-inline-code): The following code snippet is
  # in-lined in tutorials, please update tutorial documents accordingly
  # whenever code changes.
  export_path = sys.argv[-1]
  print('Exporting trained model to %s' % export_path)
  init_op = tf.group(tf.initialize_all_tables(), name='init_op')
  saver = tf.train.Saver(sharded=True)
  model_exporter = exporter.Exporter(saver)
  model_exporter.init(
      sess.graph.as_graph_def(),
      init_op=init_op,
      default_graph_signature=exporter.classification_signature(
          input_tensor=serialized_tf_example,
          classes_tensor=prediction_classes,
          scores_tensor=values),
      named_graph_signatures={
          'inputs': exporter.generic_signature({'images': x}),
          'outputs': exporter.generic_signature({'scores': y})})
  model_exporter.export(export_path, tf.constant(FLAGS.export_version), sess)
  print('Done exporting!')


if __name__ == '__main__':
  tf.app.run()<|MERGE_RESOLUTION|>--- conflicted
+++ resolved
@@ -74,27 +74,16 @@
   train_step = tf.train.GradientDescentOptimizer(0.01).minimize(cross_entropy)
   values, indices = tf.nn.top_k(y, 10)
   prediction_classes = tf.contrib.lookup.index_to_string(
-<<<<<<< HEAD
-      tf.to_int64(indices),
-      mapping=tf.constant([str(i) for i in range(10)]))
-=======
       tf.to_int64(indices), mapping=tf.constant([str(i) for i in range(10)]))
->>>>>>> 68f8fe48
   for _ in range(FLAGS.training_iteration):
     batch = mnist.train.next_batch(50)
     train_step.run(feed_dict={x: batch[0], y_: batch[1]})
   correct_prediction = tf.equal(tf.argmax(y, 1), tf.argmax(y_, 1))
   accuracy = tf.reduce_mean(tf.cast(correct_prediction, 'float'))
-<<<<<<< HEAD
-  print('training accuracy %g' % sess.run(accuracy,
-                                          feed_dict={x: mnist.test.images,
-                                                     y_: mnist.test.labels}))
-=======
   print('training accuracy %g' %
         sess.run(accuracy,
                  feed_dict={x: mnist.test.images,
                             y_: mnist.test.labels}))
->>>>>>> 68f8fe48
   print('Done training!')
 
   # Export model
